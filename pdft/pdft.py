--- conflicted
+++ resolved
@@ -258,11 +258,8 @@
         self.A              = self.form_A()
         self.H              = self.form_H()
         self.D, self.energy = self.scf()
-<<<<<<< HEAD
-    
-=======
-
->>>>>>> 6218fe96
+        
+        
     def initialize(self):
         """
         Initializes functional and V potential objects
@@ -395,8 +392,7 @@
         #print(F'Hartree              : {2.0 * self.jk.J()[0].vector_dot(D)}')
         #print(F'Exchange Correlation : {ks_e}')
         #print(F'Nuclear Repulsion    : {self.Enuc}')
-
-<<<<<<< HEAD
+        
         return D, SCF_E
 
 
@@ -581,9 +577,6 @@
             print(F'Nuclear Repulsion: {self.Enuc}')
             print(F'Total Energy {SCF_E}')
 
-
-
-
             #print('SCF Iter%3d: % 18.14f   % 11.7f   % 1.5E   %1.5E'
             #       % (SCF_ITER, SCF_E, ks_e, (SCF_E - Eold), dRMS))
 
@@ -610,8 +603,6 @@
         #print(F'Hartree              : {2.0 * self.jk.J()[0].vector_dot(D)}')
         #print(F'Exchange Correlation : {ks_e}')
         #print(F'Nuclear Repulsion    : {self.Enuc}')
-
-
 
         return D_a, D_b, SCF_E
     
@@ -686,10 +677,6 @@
 
         return vp
 
-=======
-        return D.np, SCF_E
->>>>>>> 6218fe96
-
 
 class Embedding:
     def __init__(self, fragments, molecule):
