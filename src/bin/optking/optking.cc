--- conflicted
+++ resolved
@@ -326,24 +326,16 @@
         if (Opt_params.write_final_step_geometry) {
           psi::outfile->Printf("\tFinal (next step) structure:\n");
           mol1->print_geom();  // write geometry -> output file
-<<<<<<< HEAD
           if (Opt_params.print_trajectory_xyz_file) mol1->print_xyz();
-          fprintf(outfile,"\tSaving final (next step) structure.\n");
-=======
           psi::outfile->Printf("\tSaving final (next step) structure.\n");
->>>>>>> ee88d3ba
         }
         else { // default - get last geometry and write that one
           double *x = p_Opt_data->g_geom_const_pointer(p_Opt_data->nsteps()-1);
           mol1->set_geom_array(x);
           psi::outfile->Printf("\tFinal (previous) structure:\n");
           mol1->print_geom();  // write geometry -> output file
-<<<<<<< HEAD
           if (Opt_params.print_trajectory_xyz_file) mol1->print_xyz();
-          fprintf(outfile,"\tSaving final (previous) structure.\n");
-=======
           psi::outfile->Printf("\tSaving final (previous) structure.\n");
->>>>>>> ee88d3ba
         }
         p_irc_data->progress_report(*mol1);
 
@@ -377,24 +369,16 @@
       if (Opt_params.write_final_step_geometry) {
         psi::outfile->Printf("\tFinal (next step) structure:\n");
         mol1->print_geom();  // write geometry -> output file
-<<<<<<< HEAD
         if (Opt_params.print_trajectory_xyz_file) mol1->print_xyz();
-        fprintf(outfile,"\tSaving final (next step) structure.\n");
-=======
         psi::outfile->Printf("\tSaving final (next step) structure.\n");
->>>>>>> ee88d3ba
       }
       else { // default - get last geometry and write that one
         double *x = p_Opt_data->g_geom_const_pointer(p_Opt_data->nsteps()-1);
         mol1->set_geom_array(x);
         psi::outfile->Printf("\tFinal (previous) structure:\n");
         mol1->print_geom();  // write geometry -> output file
-<<<<<<< HEAD
         if (Opt_params.print_trajectory_xyz_file) mol1->print_xyz();
-        fprintf(outfile,"\tSaving final (previous) structure.\n");
-=======
         psi::outfile->Printf("\tSaving final (previous) structure.\n");
->>>>>>> ee88d3ba
       }
 
       p_Opt_data->reset_trust_radius();
@@ -410,12 +394,7 @@
   p_Opt_data->write();
   delete p_Opt_data;
 
-<<<<<<< HEAD
-  fprintf(outfile,"\tStructure for next step:\n");
-=======
-//#if defined(OPTKING_PACKAGE_PSI)
   psi::outfile->Printf("\tStructure for next step:\n");
->>>>>>> ee88d3ba
   mol1->print_geom(); // write geometry for next step to output file
   if (Opt_params.print_trajectory_xyz_file) mol1->print_xyz();
 
